--- conflicted
+++ resolved
@@ -38,13 +38,8 @@
   PopoverContent,
   PopoverTrigger,
 } from "@/components/ui/popover";
-<<<<<<< HEAD
 import { AppContext } from "@/context";
 import { cn } from "@/lib/utils";
-=======
-import { cn } from "@/lib/utils";
-import { AppContext } from "./canteen-provider";
->>>>>>> 03026a4d
 
 import { Checkbox } from "@/components/ui/checkbox";
 import {
